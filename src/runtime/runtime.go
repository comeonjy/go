--- conflicted
+++ resolved
@@ -58,22 +58,8 @@
 //go:linkname os_runtime_args os.runtime_args
 func os_runtime_args() []string { return append([]string{}, argslice...) }
 
-<<<<<<< HEAD
-//go:linkname boring_runtime_arg0 crypto/internal/boring.runtime_arg0
-func boring_runtime_arg0() string {
-	// On Windows, argslice is not set, and it's too much work to find argv0.
-	if len(argslice) == 0 {
-		return ""
-	}
-	return argslice[0]
-}
-
-//go:linkname fipstls_runtime_arg0 crypto/internal/boring/fipstls.runtime_arg0
-func fipstls_runtime_arg0() string { return boring_runtime_arg0() }
-=======
 //go:linkname syscall_Exit syscall.Exit
 //go:nosplit
 func syscall_Exit(code int) {
 	exit(int32(code))
-}
->>>>>>> a032f74b
+}